--- conflicted
+++ resolved
@@ -257,7 +257,6 @@
     @property
     def template(self):
         return "base/1"
-<<<<<<< HEAD
 
     @property
     def basis_vectors(self):
@@ -284,36 +283,6 @@
         while var:
             (e_i, f_i), port = var.pop()
             sigma_i = port.weight
-
-=======
-
-    @property
-    def basis_vectors(self):
-        return {},  self._port_vectors(), {}
-
-    def get_port(self, port=None):
-        try:
-            return super().get_port(port)
-        except InvalidPortException as ex:
-            if not port:
-                raise InvalidPortException("You must specify a port")
-
-    @property
-    def constitutive_relations(self):
-
-        relations = []
-
-        var = list(self._port_vectors().items())
-        (e_0, f_0), port = var.pop()
-
-        sigma_0 = port.weight
-        partial_sum = sigma_0*e_0
-
-        while var:
-            (e_i, f_i), port = var.pop()
-            sigma_i = port.weight
-
->>>>>>> f39727f3
             partial_sum += sigma_i*e_i
             relations.append(sigma_i*f_i - sigma_0*f_0)
 

"""Manages system configuration

This file handles the system configuration, and in particular the bridge between
python and julia.

To access the julia interpreter use::
    julia = config.julia

"""

import pathlib
import json
import sys
import os
import logging
from subprocess import Popen, PIPE, run

from .version import __version__ as VERSION
logger = logging.getLogger(__name__)


def _as_str(path):
    if isinstance(path, str):
        return path
    else:
        return str(path.as_posix())


def _check_julia(command):
    # Check to see if Julia is already in the path

    p = Popen([command, "-v"], stdout=PIPE, stderr=None)

    out, err = p.communicate()
    text = out.decode('utf8').strip()
    if text.startswith("julia version 0.6"):
        return True
    else:
        return False


class Config:
    _which = 'which'
    base = pathlib.Path.home().absolute() / '.BondGraphTools'
    file = base / 'config.json'

    def __init__(self, julia_executable=None, python_executable=None, **kwargs):

        self._julia = None
        self._de = None
        new_config = False
        rebuild = False

        if not julia_executable:
            self.julia_executable = self.find_julia()
            new_config = True
        else:
            self.julia_executable = pathlib.Path(julia_executable)

        if python_executable and python_executable is not sys.executable:
            rebuild = True
        elif python_executable:
            self.python_executable = pathlib.Path(python_executable)
        else:
            self.python_executable = pathlib.Path(sys.executable).resolve()

        if new_config:
            if not self.base.exists():
                self.base.mkdir()
                self.file.touch()
            self.install_dependencies(rebuild)
            self.save()

    def find_julia(self):
        if _check_julia('julia'):
            p = Popen([self._which, 'julia'], stdout=PIPE, stderr=None)
            out, err = p.communicate()
            julia_dir = out.decode('utf8').strip()
            return pathlib.Path(julia_dir).resolve()
        else:
            raise NotImplementedError("Could not find Julia 0.6.4: "
                                      "please install and add to path")

    def find_conda(self):
        p = Popen([self._which, 'conda'], stdout=PIPE, stderr=None)
        out, err = p.communicate()
        conda_dir = out.decode('utf8').strip()
        if not conda_dir:
            return None
        else:
            return pathlib.Path(conda_dir).resolve()

    def install_dependencies(self, rebuild=False):
        # we assume julia and python are already in the path
<<<<<<< HEAD
        logger.warning('Installing Julia dependencies; this may take some time')
=======
        logger.warning('Installing Julia dependencies; '
                       'this may take some time')
>>>>>>> 24c6988a
        env = os.environ
        env.update({"PYTHON": _as_str(self.python_executable),
                    "JULIA": _as_str(self.julia_executable)})
        conda = self.find_conda()
        if conda:
            env.update({"CONDA": _as_str(conda)})

        julia_code = [
            "Pkg.init()\n",
            "Pkg.update()\n",
            """Pkg.add("PyCall")\n""",
            """Pkg.add("DifferentialEquations")\n"""]

        if rebuild:
            julia_code += [
                """Pkg.build("PyCall")""",
                "using PyCall\n",
                "using DifferentialEquations\n"]

        temp = self.base / 'deps.jl'
        temp.touch()
        with open(_as_str(temp), 'w') as fs:
            fs.writelines(julia_code)
        run([_as_str(self.julia_executable), _as_str(temp)], env=env)
        os.remove(temp)
        logger.warning("Complete")

    @property
    def julia(self):
        if not self._julia:
            self.start_julia()

        return self._julia

    def start_julia(self):

        import diffeqpy
        from diffeqpy import de

        self._julia = diffeqpy.setup()
        self._de = de

    @property
    def de(self):
        if not self._julia:
            self.start_julia()

        return self._de


    @staticmethod
    def load():
        try:
            with open(_as_str(Config.file), 'r') as f:
                kwargs = json.load(f)
        except (json.JSONDecodeError, FileNotFoundError) as ex:
            kwargs = {}

        if sys.platform.startswith('win'):
            return WinConfig(**kwargs)
        else:
            return Config(**kwargs)

    def save(self):

        config_dict = {
            'julia_executable': _as_str(self.julia_executable),
            'python_executable': _as_str(self.python_executable),
            'version': VERSION
        }
        with open(_as_str(Config.file), 'w') as f:
            json.dump(config_dict, f)


class WinConfig(Config):
    """
    Extra configuration functionality for windows setup.
    """
    _which = 'where'


config = Config.load()

__all__ = ["config"]<|MERGE_RESOLUTION|>--- conflicted
+++ resolved
@@ -92,12 +92,9 @@
 
     def install_dependencies(self, rebuild=False):
         # we assume julia and python are already in the path
-<<<<<<< HEAD
-        logger.warning('Installing Julia dependencies; this may take some time')
-=======
         logger.warning('Installing Julia dependencies; '
                        'this may take some time')
->>>>>>> 24c6988a
+        
         env = os.environ
         env.update({"PYTHON": _as_str(self.python_executable),
                     "JULIA": _as_str(self.julia_executable)})

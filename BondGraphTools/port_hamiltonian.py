
import sympy as sp

from .atomic import Atomic


class PortHamiltonian(Atomic):
    """
    Port Hamiltonians are specified by a energy storage function $H(x)$ which
    generate the dynamics of the state variables $x$ and the associated
    Dirac structure $(e, f)$.

    Reserved variable names:
        $x, y, z$ or indexed notations thereof.

    Variables in the reserved list are taken to be stateful.

    Args:
        hamiltonian (str): The Hamiltonian storage function from which to
                           generate the component.

    Usage:
        Port Hamiltonians can be created using the `new` command.
        For example::

            build_args = {"hamiltonian": "w*x^2/2",
                          "params": {'w': 2}
            ph = new("PH", value=build_args)

        creates a new port hamiltonian component `ph`, which has one port
        defined by the relation
        $$\dot{x}_i = f_i, \qquad e_i = \frac{\partial H}{\partial x_i}$$
        where $H = w*x^2$,.

    See Also: Atomic
    """
    __vars = {"x", "y", "z"}

    def __init__(self, hamiltonian,
                 *args, **kwargs):

        cr, x, params, ports = self._generate_relations(hamiltonian)
        kwargs["constitutive_relations"] = cr
        kwargs["state_vars"] = x

        if "params" not in kwargs:
            kwargs["params"] = {}
        else:
            for p in params:
                if p not in kwargs["params"] \
                        and str(p) not in kwargs["params"]:
                    kwargs["params"][str(p)] = None
        kwargs["ports"] = ports
        # for each state variable, assign
        # e_i = D_{x_i} H(x)
        # f_i = dx_i

        super().__init__(*args, **kwargs)
        self.hamiltonian = hamiltonian

    @staticmethod
    def _generate_relations(hamiltonian):
        Hx = sp.sympify(hamiltonian)
        params = {}
        state_vars = {}
        relations = []
        subs = []
        variables = sorted([str(a) for a in Hx.atoms() if not a.is_number])

        for atom in variables:
            if atom[0] not in PortHamiltonian.__vars:
                params[atom] = None
            elif atom[0] in ("q", "p"):
                raise ValueError("Co-ordinates q and p are protected."
                                 "Use indexed x, y instead")
            else:
                # Need to make sure we don't mess with the co_ordinates
                i = len(state_vars)
                state_vars[f"q_{i}"] = str(atom)
                subs.append((atom, sp.S(f"q_{i}")))

        Hx = Hx.subs(subs)

        for i in range(len(state_vars)):
            q = sp.S(f"q_{i}")
            # todo: this is dirty, fix me
            relations.append(str(Hx.diff(q).simplify() - sp.S(f"e_{i}")))
            relations.append(f"d{q} - f_{i}")

<<<<<<< HEAD
        ports = {i:None for i in range(len(state_vars))}

        return relations, state_vars, params, ports


=======
        ports = {i: None for i in range(len(state_vars))}

        return relations, state_vars, params, ports
>>>>>>> e913115e
<|MERGE_RESOLUTION|>--- conflicted
+++ resolved
@@ -87,14 +87,6 @@
             relations.append(str(Hx.diff(q).simplify() - sp.S(f"e_{i}")))
             relations.append(f"d{q} - f_{i}")
 
-<<<<<<< HEAD
-        ports = {i:None for i in range(len(state_vars))}
-
-        return relations, state_vars, params, ports
-
-
-=======
         ports = {i: None for i in range(len(state_vars))}
 
-        return relations, state_vars, params, ports
->>>>>>> e913115e
+        return relations, state_vars, params, ports